--- conflicted
+++ resolved
@@ -1,8 +1,4 @@
-<<<<<<< HEAD
 #!/usr/bin/env bash
-=======
-usr/bin/env bash
->>>>>>> 5d607252
 # Pi-hole: A black hole for Internet advertisements
 # (c) 2015, 2016 by Jacob Salmela
 # Network-wide ad blocking via your Raspberry Pi
