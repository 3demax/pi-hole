--- conflicted
+++ resolved
@@ -42,13 +42,13 @@
   if [[ "${letter}" == "b" ]]; then
     echo "  -wild, --wildcard   Add wildcard entry to blacklist"
   fi
-  
+
 echo "  -d, --delmode       Remove domain(s) from the ${word}list
   -nr, --noreload     Update ${word}list without refreshing dnsmasq
   -q, --quiet         Make output less verbose
   -h, --help          Show this help dialog
   -l, --list          Display all your ${word}listed domains"
-  
+
 exit 0
 }
 
@@ -77,7 +77,7 @@
   if [[ ! -f ${whitelist} ]]; then
     touch ${whitelist}
   fi
-  
+
   for dom in "${domList[@]}"; do
       # Logic: If addmode then add to desired list and remove from the other; if delmode then remove from desired list but do not add to the other
     if ${addmode}; then
@@ -146,7 +146,6 @@
     domain=$(EscapeRegexp "$1")
 
     if [[ "${list}" == "${whitelist}" || "${list}" == "${blacklist}" ]]; then
-<<<<<<< HEAD
       bool=true
       # Is it in the list? Logic follows that if its whitelisted it should not be blacklisted and vice versa
       grep -Ex -q "${domain}" "${list}" > /dev/null 2>&1 || bool=false
@@ -159,26 +158,6 @@
       else
         if [[ "${verbose}" == true ]]; then
           echo "::: ${1} does not exist in ${list}, no need to remove!"
-=======
-
-        bool=true
-        #Is it in the list? Logic follows that if its whitelisted it should not be blacklisted and vice versa
-        grep -Ex -q "${domain}" "${list}" > /dev/null 2>&1 || bool=false
-        if [[ "${bool}" == true ]]; then
-            # Remove it from the other one
-            echo "::: Removing $1 from $list..."
-            # Busybox sed compatible case-insensitive domain removal
-              # grep case insensitive domain from list, print line numbers
-              # split on ':' with awk and print the line number
-              # For conditions with more than one match, substitute newline with ','
-              # sed substitute final trailing ',' with newline
-            sed -i "$(grep -in "^${domain}$" ${list} | awk -F':' '{print $1}' | tr '\n' ',' | sed 's/,$/\n/')d" ${list}
-            reload=true
-        else
-            if [[ "${verbose}" == true ]]; then
-                echo "::: ${1} does not exist in ${list}, no need to remove!"
-            fi
->>>>>>> d3005602
         fi
       fi
     elif [[ "${list}" == "${wildcardlist}" ]]; then
