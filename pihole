--- conflicted
+++ resolved
@@ -288,7 +288,7 @@
 Repositories:
   core [branch]       Change the branch of Pi-hole's core subsystem
   web [branch]        Change the branch of Admin Console subsystem
-  
+
 Branches:
   master              Update subsystems to the latest stable release
   dev                 Update subsystems to the latest development release"
@@ -300,20 +300,11 @@
   checkout "$@"
 }
 
-tricorderFunc() {
-  if command -v openssl &> /dev/null; then
-    openssl s_client -quiet -connect tricorder.pi-hole.net:9998 2> /dev/null < /dev/stdin
-  else
-    nc tricorder.pi-hole.net 9999 < /dev/stdin
-  fi
-}
-
 helpFunc() {
-<<<<<<< HEAD
   echo "Usage: pihole [options]
 Example: 'pihole -w -h'
 Add '-h' after specific commands for more information on usage
-  
+
 Whitelist/Blacklist Options:
   -w, whitelist       Whitelist domain(s)
   -b, blacklist       Blacklist domain(s)
@@ -338,9 +329,9 @@
                         Add '-h' for more info on logging usage
   -q, query           Query the adlists for a specified domain
                         Add '-exact' AFTER a specified domain for exact match
-  -up, updatePihole   Update Pi-hole subsystems        
+  -up, updatePihole   Update Pi-hole subsystems
   -v, version         Show installed versions of Pi-hole, Admin Console & FTL
-                        Add '-h' for more info on version usage                         
+                        Add '-h' for more info on version usage
   uninstall           Uninstall Pi-hole from your system
   status              Display the running status of Pi-hole subsystems
   enable              Enable Pi-hole subsystems
@@ -349,43 +340,6 @@
   restartdns          Restart Pi-hole subsystems
   checkout            Switch Pi-hole subsystems to a different Github branch
                         Add '-h' for more info on checkout usage";
-=======
-	cat << EOM
-::: Control all Pi-hole specific functions
-:::
-::: Usage: pihole [options]
-:::		Add -h after -w (whitelist), -b (blacklist), -c (chronometer), or -a (admin) for more information on usage
-:::
-::: Options:
-:::  -w, whitelist            Whitelist domain(s)
-:::  -b, blacklist            Blacklist domain(s) (exact match)
-:::  -wild, wildcard          Blacklist whole domain(s) (wildcard)
-:::  -d, debug                Start a debugging session
-:::                             Automated debugging can be enabled with '-a'.
-:::                             'pihole -d -a'
-:::  -f, flush                Flush the 'pihole.log' file
-:::  -t, tail                 Output the last lines of the 'pihole.log' file. Lines are appended as the file grows
-:::  -up, updatePihole        Update Pi-hole components
-:::  -r, reconfigure          Reconfigure or Repair Pi-hole
-:::  -g, updateGravity        Update the list of ad-serving domains
-:::  -c, chronometer          Calculates stats and displays to an LCD
-:::  -h, help                 Show this help dialog
-:::  -v, version              Show installed versions of Pi-hole and Web-Admin
-:::  -q, query                Query the adlists for a specific domain
-:::                             'pihole -q domain -exact' shows exact matches only
-:::  -l, logging              Enable or Disable logging (pass 'on' or 'off')
-:::  -a, admin                Admin webpage options
-:::  uninstall                Uninstall Pi-hole from your system! :(
-:::  status                   Display if Pi-hole is Enabled or Disabled
-:::  enable                   Enable Pi-hole DNS Blocking
-:::  disable                  Disable Pi-hole DNS Blocking
-:::                             Blocking can also be disabled only temporarily, e.g.,
-:::                             'pihole disable 5m' - will disable blocking for 5 minutes
-:::  restartdns               Restart dnsmasq
-:::  checkout                 Check out different branches
-:::  tricorder                Upload log to Pi-hole's medical tricorder (uses SSL when possible)
-EOM
->>>>>>> f202602f
   exit 0
 }
 
@@ -416,6 +370,5 @@
   "-a" | "admin"                ) webpageFunc "$@";;
   "-t" | "tail"                 ) tailFunc;;
   "checkout"                    ) piholeCheckoutFunc "$@";;
-  "tricorder"                   ) tricorderFunc;;
   *                             ) helpFunc;;
 esac