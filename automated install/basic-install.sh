#!/usr/bin/env bash
# Pi-hole: A black hole for Internet advertisements
# (c) 2015, 2016 by Jacob Salmela
# Network-wide ad blocking via your Raspberry Pi
# http://pi-hole.net
# Installs Pi-hole
#
# Pi-hole is free software: you can redistribute it and/or modify
# it under the terms of the GNU General Public License as published by
# the Free Software Foundation, either version 2 of the License, or
# (at your option) any later version.

# pi-hole.net/donate
#
# Install with this command (from your Pi):
#
# curl -L install.pi-hole.net | bash

set -e
######## VARIABLES #########
tmpLog=/tmp/pihole-install.log
instalLogLoc=/etc/pihole/install.log
setupVars=/etc/pihole/setupVars.conf
lighttpdConfig=/etc/lighttpd/lighttpd.conf

webInterfaceGitUrl="https://github.com/pi-hole/AdminLTE.git"
webInterfaceDir="/var/www/html/admin"
piholeGitUrl="https://github.com/pi-hole/pi-hole.git"
PI_HOLE_LOCAL_REPO="/etc/.pihole"
PI_HOLE_FILES=(chronometer list piholeDebug piholeLogFlush setupLCD update version)
useUpdateVars=false

IPV4_ADDRESS=""
IPV6_ADDRESS=""
QUERY_LOGGING=true

# Find the rows and columns will default to 80x24 is it can not be detected
screen_size=$(stty size 2>/dev/null || echo 24 80)
rows=$(echo $screen_size | awk '{print $1}')
columns=$(echo $screen_size | awk '{print $2}')

# Divide by two so the dialogs take up half of the screen, which looks nice.
r=$(( rows / 2 ))
c=$(( columns / 2 ))
# Unless the screen is tiny
r=$(( r < 20 ? 20 : r ))
c=$(( c < 70 ? 70 : c ))

######## Undocumented Flags. Shhh ########
skipSpaceCheck=false
reconfigure=false
runUnattended=false

######## FIRST CHECK ########
# Must be root to install
echo ":::"
if [[ ${EUID} -eq 0 ]]; then
  echo "::: You are root."
else
  echo "::: Script called with non-root privileges. The Pi-hole installs server packages and configures"
  echo "::: system networking, it requires elevated rights. Please check the contents of the script for"
  echo "::: any concerns with this requirement. Please be sure to download this script from a trusted source."
  echo ":::"
  echo "::: Detecting the presence of the sudo utility for continuation of this install..."

  if [ -x "$(command -v sudo)" ]; then
    echo "::: Utility sudo located."
    exec curl -sSL https://install.pi-hole.net | sudo bash "$@"
    exit $?
  else
    echo "::: sudo is needed for the Web interface to run pihole commands.  Please run this script as root and it will be automatically installed."
    exit 1
  fi
fi

# Compatibility

if [[ $(command -v apt-get) ]]; then
  #Debian Family
  #############################################
  PKG_MANAGER="apt-get"
  PKG_CACHE="/var/lib/apt/lists/"
  UPDATE_PKG_CACHE="${PKG_MANAGER} update"
  PKG_INSTALL="${PKG_MANAGER} --yes --no-install-recommends install"
  # grep -c will return 1 retVal on 0 matches, block this throwing the set -e with an OR TRUE
  PKG_COUNT="${PKG_MANAGER} -s -o Debug::NoLocking=true upgrade | grep -c ^Inst || true"
  # #########################################
  # fixes for dependancy differences
  # Debian 7 doesn't have iproute2 use iproute
  ${PKG_MANAGER} install --dry-run iproute2 > /dev/null 2>&1 && IPROUTE_PKG="iproute2" || IPROUTE_PKG="iproute"
  # Prefer the php metapackage if it's there, fall back on the php5 pacakges
  ${PKG_MANAGER} install --dry-run php > /dev/null 2>&1 && phpVer="php" || phpVer="php5"
  # #########################################
  INSTALLER_DEPS=(apt-utils debconf dhcpcd5 git whiptail)
  PIHOLE_DEPS=(bc cron curl dnsmasq dnsutils ${IPROUTE_PKG} iputils-ping lighttpd lsof netcat ${phpVer}-common ${phpVer}-cgi sudo unzip wget)
  LIGHTTPD_USER="www-data"
  LIGHTTPD_GROUP="www-data"
  LIGHTTPD_CFG="lighttpd.conf.debian"
  DNSMASQ_USER="dnsmasq"

  package_check_install() {
    dpkg-query -W -f='${Status}' "${1}" 2>/dev/null | grep -c "ok installed" || ${PKG_INSTALL} "${1}"
  }
elif [ $(command -v rpm) ]; then
  # Fedora Family
  if [ $(command -v dnf) ]; then
    PKG_MANAGER="dnf"
  else
    PKG_MANAGER="yum"
  fi
  PKG_CACHE="/var/cache/${PKG_MANAGER}"
  UPDATE_PKG_CACHE="${PKG_MANAGER} check-update"
  PKG_INSTALL="${PKG_MANAGER} install -y"
  PKG_COUNT="${PKG_MANAGER} check-update | egrep '(.i686|.x86|.noarch|.arm|.src)' | wc -l"
  INSTALLER_DEPS=(git iproute net-tools newt procps-ng)
  PIHOLE_DEPS=(bc bind-utils cronie curl dnsmasq epel-release findutils lighttpd lighttpd-fastcgi nmap-ncat php php-common php-cli sudo unzip wget)

  if grep -q 'Fedora' /etc/redhat-release; then
    remove_deps=(epel-release);
    PIHOLE_DEPS=( ${PIHOLE_DEPS[@]/$remove_deps} );
  fi
    LIGHTTPD_USER="lighttpd"
    LIGHTTPD_GROUP="lighttpd"
    LIGHTTPD_CFG="lighttpd.conf.fedora"
    DNSMASQ_USER="nobody"

    package_check_install() {
      rpm -qa | grep ^"${1}"- > /dev/null || ${PKG_INSTALL} "${1}"
    }
else
  echo "OS distribution not supported"
  exit
fi

####### FUNCTIONS ##########
is_repo() {
  # Use git to check if directory is currently under VCS, return the value
  local directory="${1}"
  if [ -d $directory ]; then
    # git -C is not used here to support git versions older than 1.8.4
    curdir=$PWD; cd $directory; git status --short &> /dev/null; rc=$?; cd $curdir
    return $rc
  else
    # non-zero return code if directory does not exist OR is not a valid git repository
    return 1
  fi
}

make_repo() {
  local directory="${1}"
  local remoteRepo="${2}"
  # Remove the non-repod interface and clone the interface
  echo -n ":::    Cloning $remoteRepo into $directory..."
  rm -rf "${directory}"
  git clone -q --depth 1 "${remoteRepo}" "${directory}" &> /dev/null
  echo " done!"
}

update_repo() {
  local directory="${1}"
  # Pull the latest commits
  echo -n ":::    Updating repo in $1..."
  cd "${directory}" || exit 1
  git stash -q &> /dev/null
  git pull -q &> /dev/null
  echo " done!"
}

getGitFiles() {
  # Setup git repos for directory and repository passed
  # as arguments 1 and 2
  local directory="${1}"
  local remoteRepo="${2}"
  echo ":::"
  echo "::: Checking for existing repository..."
  if is_repo "${directory}"; then
    update_repo "${directory}"
  else
    make_repo "${directory}" "${remoteRepo}"
  fi
}

find_IPv4_information() {
  # Find IP used to route to outside world
  IPv4dev=$(ip route get 8.8.8.8 | awk '{for(i=1;i<=NF;i++)if($i~/dev/)print $(i+1)}')
  IPV4_ADDRESS=$(ip route get 8.8.8.8| awk '{print $7}')
  IPv4gw=$(ip route get 8.8.8.8 | awk '{print $3}')
}

get_available_interfaces() {
  # Get available UP interfaces.
  availableInterfaces=$(ip -o link | grep "state UP" | awk '{print $2}' | cut -d':' -f1 | cut -d'@' -f1)
}

welcomeDialogs() {
  # Display the welcome dialog
  whiptail --msgbox --backtitle "Welcome" --title "Pi-hole automated installer" "\n\nThis installer will transform your device into a network-wide ad blocker!" ${r} ${c}

  # Support for a part-time dev
  whiptail --msgbox --backtitle "Plea" --title "Free and open source" "\n\nThe Pi-hole is free, but powered by your donations:  http://pi-hole.net/donate" ${r} ${c}

  # Explain the need for a static address
  whiptail --msgbox --backtitle "Initiating network interface" --title "Static IP Needed" "\n\nThe Pi-hole is a SERVER so it needs a STATIC IP ADDRESS to function properly.

In the next section, you can choose to use your current network settings (DHCP) or to manually edit them." ${r} ${c}
}

verifyFreeDiskSpace() {

  # 50MB is the minimum space needed (45MB install (includes web admin bootstrap/jquery libraries etc) + 5MB one day of logs.)
  # - Fourdee: Local ensures the variable is only created, and accessible within this function/void. Generally considered a "good" coding practice for non-global variables.
  echo "::: Verifying free disk space..."
  local required_free_kilobytes=51200
  local existing_free_kilobytes=$(df -Pk | grep -m1 '\/$' | awk '{print $4}')

  # - Unknown free disk space , not a integer
  if ! [[ "${existing_free_kilobytes}" =~ ^([0-9])+$ ]]; then
    echo "::: Unknown free disk space!"
    echo "::: We were unable to determine available free disk space on this system."
    echo "::: You may override this check and force the installation, however, it is not recommended"
    echo "::: To do so, pass the argument '--i_do_not_follow_recommendations' to the install script"
    echo "::: eg. curl -L https://install.pi-hole.net | bash /dev/stdin --i_do_not_follow_recommendations"
    exit 1
  # - Insufficient free disk space
  elif [[ ${existing_free_kilobytes} -lt ${required_free_kilobytes} ]]; then
    echo "::: Insufficient Disk Space!"
    echo "::: Your system appears to be low on disk space. pi-hole recommends a minimum of $required_free_kilobytes KiloBytes."
    echo "::: You only have ${existing_free_kilobytes} KiloBytes free."
    echo "::: If this is a new install you may need to expand your disk."
    echo "::: Try running 'sudo raspi-config', and choose the 'expand file system option'"
    echo "::: After rebooting, run this installation again. (curl -L https://install.pi-hole.net | bash)"

    echo "Insufficient free space, exiting..."
    exit 1
  fi
}


chooseInterface() {
  # Turn the available interfaces into an array so it can be used with a whiptail dialog
  local interfacesArray=()
  # Number of available interfaces
  local interfaceCount
  # Whiptail variable storage
  local chooseInterfaceCmd
  # Temporary Whiptail options storage
  local chooseInterfaceOptions
  # Loop sentinel variable
  local firstLoop=1

  if [[ $(echo ${availableInterfaces} | wc -l) -eq 1 ]]; then
      PIHOLE_INTERFACE=${availableInterfaces}
      return
  fi

  while read -r line; do
    mode="OFF"
    if [[ ${firstLoop} -eq 1 ]]; then
      firstLoop=0
      mode="ON"
    fi
    interfacesArray+=("${line}" "available" "${mode}")
  done <<< "${availableInterfaces}"

  # Find out how many interfaces are available to choose from
  interfaceCount=$(echo "${availableInterfaces}" | wc -l)
  chooseInterfaceCmd=(whiptail --separate-output --radiolist "Choose An Interface (press space to select)" ${r} ${c} ${interfaceCount})
  chooseInterfaceOptions=$("${chooseInterfaceCmd[@]}" "${interfacesArray[@]}" 2>&1 >/dev/tty)
  if [[ $? = 0 ]]; then
    for desiredInterface in ${chooseInterfaceOptions}; do
      PIHOLE_INTERFACE=${desiredInterface}
      echo "::: Using interface: $PIHOLE_INTERFACE"
    done
  else
    echo "::: Cancel selected, exiting...."
    exit 1
  fi
}

useIPv6dialog() {
  # Show the IPv6 address used for blocking
  IPV6_ADDRESS=$(ip -6 route get 2001:4860:4860::8888 | grep -v "unreachable" | awk -F " " '{ for(i=1;i<=NF;i++) if ($i == "src") print $(i+1) }')

  if [[ ! -z "${IPV6_ADDRESS}" ]]; then
    whiptail --msgbox --backtitle "IPv6..." --title "IPv6 Supported" "$IPV6_ADDRESS will be used to block ads." ${r} ${c}
  fi
}


use4andor6() {
  local useIPv4
  local useIPv6
  # Let use select IPv4 and/or IPv6
  cmd=(whiptail --separate-output --checklist "Select Protocols (press space to select)" ${r} ${c} 2)
  options=(IPv4 "Block ads over IPv4" on
  IPv6 "Block ads over IPv6" on)
  choices=$("${cmd[@]}" "${options[@]}" 2>&1 >/dev/tty)
  if [[ $? = 0 ]];then
    for choice in ${choices}
    do
      case ${choice} in
      IPv4  )   useIPv4=true;;
      IPv6  )   useIPv6=true;;
      esac
    done
    if [[ ${useIPv4} ]]; then
      find_IPv4_information
      getStaticIPv4Settings
      setStaticIPv4
    fi
    if [[ ${useIPv6} ]]; then
      useIPv6dialog
    fi
      echo "::: IPv4 address: ${IPV4_ADDRESS}"
      echo "::: IPv6 address: ${IPV6_ADDRESS}"
    if [ ! ${useIPv4} ] && [ ! ${useIPv6} ]; then
      echo "::: Cannot continue, neither IPv4 or IPv6 selected"
      echo "::: Exiting"
      exit 1
    fi
  else
    echo "::: Cancel selected. Exiting..."
    exit 1
  fi
}

getStaticIPv4Settings() {
  # Ask if the user wants to use DHCP settings as their static IP
  if (whiptail --backtitle "Calibrating network interface" --title "Static IP Address" --yesno "Do you want to use your current network settings as a static address?
          IP address:    ${IPV4_ADDRESS}
          Gateway:       ${IPv4gw}" ${r} ${c}); then
    # If they choose yes, let the user know that the IP address will not be available via DHCP and may cause a conflict.
    whiptail --msgbox --backtitle "IP information" --title "FYI: IP Conflict" "It is possible your router could still try to assign this IP to a device, which would cause a conflict.  But in most cases the router is smart enough to not do that.
If you are worried, either manually set the address, or modify the DHCP reservation pool so it does not include the IP you want.
It is also possible to use a DHCP reservation, but if you are going to do that, you might as well set a static address." ${r} ${c}
    # Nothing else to do since the variables are already set above
  else
    # Otherwise, we need to ask the user to input their desired settings.
    # Start by getting the IPv4 address (pre-filling it with info gathered from DHCP)
    # Start a loop to let the user enter their information with the chance to go back and edit it if necessary
    until [[ ${ipSettingsCorrect} = True ]]; do
      # Ask for the IPv4 address
      IPV4_ADDRESS=$(whiptail --backtitle "Calibrating network interface" --title "IPv4 address" --inputbox "Enter your desired IPv4 address" ${r} ${c} "${IPV4_ADDRESS}" 3>&1 1>&2 2>&3)
      if [[ $? = 0 ]]; then
      echo "::: Your static IPv4 address:    ${IPV4_ADDRESS}"
      # Ask for the gateway
      IPv4gw=$(whiptail --backtitle "Calibrating network interface" --title "IPv4 gateway (router)" --inputbox "Enter your desired IPv4 default gateway" ${r} ${c} "${IPv4gw}" 3>&1 1>&2 2>&3)
      if [[ $? = 0 ]]; then
        echo "::: Your static IPv4 gateway:    ${IPv4gw}"
        # Give the user a chance to review their settings before moving on
        if (whiptail --backtitle "Calibrating network interface" --title "Static IP Address" --yesno "Are these settings correct?
          IP address:    ${IPV4_ADDRESS}
          Gateway:       ${IPv4gw}" ${r} ${c}); then
          # After that's done, the loop ends and we move on
          ipSettingsCorrect=True
        else
          # If the settings are wrong, the loop continues
          ipSettingsCorrect=False
        fi
      else
        # Cancelling gateway settings window
        ipSettingsCorrect=False
        echo "::: Cancel selected. Exiting..."
        exit 1
      fi
    else
      # Cancelling IPv4 settings window
      ipSettingsCorrect=False
      echo "::: Cancel selected. Exiting..."
      exit 1
    fi
    done
    # End the if statement for DHCP vs. static
  fi
}

setDHCPCD() {
  # Append these lines to dhcpcd.conf to enable a static IP
  echo "## interface ${PIHOLE_INTERFACE}
  static ip_address=${IPV4_ADDRESS}
  static routers=${IPv4gw}
  static domain_name_servers=${IPv4gw}" | tee -a /etc/dhcpcd.conf >/dev/null
}

setStaticIPv4() {
  local IFCFG_FILE
  local IPADDR
  local CIDR
  if [[ -f /etc/dhcpcd.conf ]]; then
    # Debian Family
    if grep -q "${IPV4_ADDRESS}" /etc/dhcpcd.conf; then
      echo "::: Static IP already configured"
    else
      setDHCPCD
      ip addr replace dev "${PIHOLE_INTERFACE}" "${IPV4_ADDRESS}"
      echo ":::"
      echo "::: Setting IP to ${IPV4_ADDRESS}.  You may need to restart after the install is complete."
      echo ":::"
    fi
  elif [[ -f /etc/sysconfig/network-scripts/ifcfg-${PIHOLE_INTERFACE} ]];then
    # Fedora Family
    IFCFG_FILE=/etc/sysconfig/network-scripts/ifcfg-${PIHOLE_INTERFACE}
    if grep -q "${IPV4_ADDRESS}" "${IFCFG_FILE}"; then
      echo "::: Static IP already configured"
    else
      IPADDR=$(echo "${IPV4_ADDRESS}" | cut -f1 -d/)
      CIDR=$(echo "${IPV4_ADDRESS}" | cut -f2 -d/)
      # Backup existing interface configuration:
      cp "${IFCFG_FILE}" "${IFCFG_FILE}".pihole.orig
      # Build Interface configuration file:
      {
        echo "# Configured via Pi-Hole installer"
        echo "DEVICE=$PIHOLE_INTERFACE"
        echo "BOOTPROTO=none"
        echo "ONBOOT=yes"
        echo "IPADDR=$IPADDR"
        echo "PREFIX=$CIDR"
        echo "GATEWAY=$IPv4gw"
        echo "DNS1=$PIHOLE_DNS_1"
        echo "DNS2=$PIHOLE_DNS_2"
        echo "USERCTL=no"
      }> "${IFCFG_FILE}"
      ip addr replace dev "${PIHOLE_INTERFACE}" "${IPV4_ADDRESS}"
      if [ -x "$(command -v nmcli)" ];then
        # Tell NetworkManager to read our new sysconfig file
        nmcli con load "${IFCFG_FILE}" > /dev/null
      fi
      echo ":::"
      echo "::: Setting IP to ${IPV4_ADDRESS}.  You may need to restart after the install is complete."
      echo ":::"
    fi
  else
    echo "::: Warning: Unable to locate configuration file to set static IPv4 address!"
    exit 1
  fi
}

valid_ip() {
  local ip=${1}
  local stat=1

  if [[ ${ip} =~ ^[0-9]{1,3}\.[0-9]{1,3}\.[0-9]{1,3}\.[0-9]{1,3}$ ]]; then
    OIFS=$IFS
    IFS='.'
    ip=(${ip})
    IFS=${OIFS}
    [[ ${ip[0]} -le 255 && ${ip[1]} -le 255 \
    && ${ip[2]} -le 255 && ${ip[3]} -le 255 ]]
    stat=$?
  fi
  return ${stat}
}

setDNS() {
  DNSChooseCmd=(whiptail --separate-output --radiolist "Select Upstream DNS Provider. To use your own, select Custom." ${r} ${c} 6)
  DNSChooseOptions=(Google "" on
      OpenDNS "" off
      Level3 "" off
      Norton "" off
      Comodo "" off
      Custom "" off)
  DNSchoices=$("${DNSChooseCmd[@]}" "${DNSChooseOptions[@]}" 2>&1 >/dev/tty)
  if [[ $? = 0 ]];then
    case ${DNSchoices} in
      Google)
        echo "::: Using Google DNS servers."
        PIHOLE_DNS_1="8.8.8.8"
        PIHOLE_DNS_2="8.8.4.4"
        ;;
      OpenDNS)
        echo "::: Using OpenDNS servers."
        PIHOLE_DNS_1="208.67.222.222"
        PIHOLE_DNS_2="208.67.220.220"
        ;;
      Level3)
        echo "::: Using Level3 servers."
        PIHOLE_DNS_1="4.2.2.1"
        PIHOLE_DNS_2="4.2.2.2"
        ;;
      Norton)
        echo "::: Using Norton ConnectSafe servers."
        PIHOLE_DNS_1="199.85.126.10"
        PIHOLE_DNS_2="199.85.127.10"
        ;;
      Comodo)
        echo "::: Using Comodo Secure servers."
        PIHOLE_DNS_1="8.26.56.26"
        PIHOLE_DNS_2="8.20.247.20"
        ;;
      Custom)
        until [[ ${DNSSettingsCorrect} = True ]]; do
        strInvalid="Invalid"
        if [ ! ${PIHOLE_DNS_1} ]; then
          if [ ! ${PIHOLE_DNS_2} ]; then
            prePopulate=""
          else
            prePopulate=", ${PIHOLE_DNS_2}"
          fi
        elif  [ ${PIHOLE_DNS_1} ] && [ ! ${PIHOLE_DNS_2} ]; then
          prePopulate="${PIHOLE_DNS_1}"
        elif [ ${PIHOLE_DNS_1} ] && [ ${PIHOLE_DNS_2} ]; then
          prePopulate="${PIHOLE_DNS_1}, ${PIHOLE_DNS_2}"
        fi

        piholeDNS=$(whiptail --backtitle "Specify Upstream DNS Provider(s)"  --inputbox "Enter your desired upstream DNS provider(s), seperated by a comma.\n\nFor example '8.8.8.8, 8.8.4.4'" ${r} ${c} "${prePopulate}" 3>&1 1>&2 2>&3)

        if [[ $? = 0 ]]; then
          PIHOLE_DNS_1=$(echo "${piholeDNS}" | sed 's/[, \t]\+/,/g' | awk -F, '{print$1}')
          PIHOLE_DNS_2=$(echo "${piholeDNS}" | sed 's/[, \t]\+/,/g' | awk -F, '{print$2}')
          if ! valid_ip "${PIHOLE_DNS_1}" || [ ! "${PIHOLE_DNS_1}" ]; then
            PIHOLE_DNS_1=${strInvalid}
          fi
          if ! valid_ip "${PIHOLE_DNS_2}" && [ "${PIHOLE_DNS_2}" ]; then
            PIHOLE_DNS_2=${strInvalid}
          fi
        else
          echo "::: Cancel selected, exiting...."
          exit 1
        fi
        if [[ ${PIHOLE_DNS_1} == "${strInvalid}" ]] || [[ ${PIHOLE_DNS_2} == "${strInvalid}" ]]; then
          whiptail --msgbox --backtitle "Invalid IP" --title "Invalid IP" "One or both entered IP addresses were invalid. Please try again.\n\n    DNS Server 1:   $PIHOLE_DNS_1\n    DNS Server 2:   ${PIHOLE_DNS_2}" ${r} ${c}
          if [[ ${PIHOLE_DNS_1} == "${strInvalid}" ]]; then
            PIHOLE_DNS_1=""
          fi
          if [[ ${PIHOLE_DNS_2} == "${strInvalid}" ]]; then
            PIHOLE_DNS_2=""
          fi
          DNSSettingsCorrect=False
        else
          if (whiptail --backtitle "Specify Upstream DNS Provider(s)" --title "Upstream DNS Provider(s)" --yesno "Are these settings correct?\n    DNS Server 1:   $PIHOLE_DNS_1\n    DNS Server 2:   ${PIHOLE_DNS_2}" ${r} ${c}); then
          DNSSettingsCorrect=True
        else
        # If the settings are wrong, the loop continues
          DNSSettingsCorrect=False
          fi
        fi
        done
        ;;
    esac
  else
    echo "::: Cancel selected. Exiting..."
    exit 1
  fi
}

setLogging() {
  local LogToggleCommand
  local LogChooseOptions
  local LogChoices

  LogToggleCommand=(whiptail --separate-output --radiolist "Do you want to log queries?\n (Disabling will render graphs on the Admin page useless):" ${r} ${c} 6)
  LogChooseOptions=("On (Reccomended)" "" on
      Off "" off)
  LogChoices=$("${LogToggleCommand[@]}" "${LogChooseOptions[@]}" 2>&1 >/dev/tty) || (echo "::: Cancel selected. Exiting..." && exit 1)
    case ${LogChoices} in
      "On (Recommended)")
        echo "::: Logging On."
        QUERY_LOGGING=true
        ;;
      Off)
        echo "::: Logging Off."
        QUERY_LOGGING=false
        ;;
    esac
}


version_check_dnsmasq() {
  # Check if /etc/dnsmasq.conf is from pihole.  If so replace with an original and install new in .d directory
  local dnsmasq_conf="/etc/dnsmasq.conf"
  local dnsmasq_conf_orig="/etc/dnsmasq.conf.orig"
  local dnsmasq_pihole_id_string="addn-hosts=/etc/pihole/gravity.list"
  local dnsmasq_original_config="/etc/.pihole/advanced/dnsmasq.conf.original"
  local dnsmasq_pihole_01_snippet="/etc/.pihole/advanced/01-pihole.conf"
  local dnsmasq_pihole_01_location="/etc/dnsmasq.d/01-pihole.conf"

  if [ -f ${dnsmasq_conf} ]; then
    echo -n ":::    Existing dnsmasq.conf found..."
    if grep -q ${dnsmasq_pihole_id_string} ${dnsmasq_conf}; then
      echo " it is from a previous pi-hole install."
      echo -n ":::    Backing up dnsmasq.conf to dnsmasq.conf.orig..."
      mv -f ${dnsmasq_conf} ${dnsmasq_conf_orig}
      echo " done."
      echo -n ":::    Restoring default dnsmasq.conf..."
      cp ${dnsmasq_original_config} ${dnsmasq_conf}
      echo " done."
    else
      echo " it is not a pi-hole file, leaving alone!"
    fi
  else
    echo -n ":::    No dnsmasq.conf found.. restoring default dnsmasq.conf..."
    cp ${dnsmasq_original_config} ${dnsmasq_conf}
    echo " done."
  fi

  echo -n ":::    Copying 01-pihole.conf to /etc/dnsmasq.d/01-pihole.conf..."
  cp ${dnsmasq_pihole_01_snippet} ${dnsmasq_pihole_01_location}
  echo " done."
  sed -i "s/@INT@/$PIHOLE_INTERFACE/" ${dnsmasq_pihole_01_location}
  if [[ "${PIHOLE_DNS_1}" != "" ]]; then
    sed -i "s/@DNS1@/$PIHOLE_DNS_1/" ${dnsmasq_pihole_01_location}
  else
    sed -i '/^server=@DNS1@/d' ${dnsmasq_pihole_01_location}
  fi
  if [[ "${PIHOLE_DNS_2}" != "" ]]; then
    sed -i "s/@DNS2@/$PIHOLE_DNS_2/" ${dnsmasq_pihole_01_location}
  else
    sed -i '/^server=@DNS2@/d' ${dnsmasq_pihole_01_location}
  fi

  sed -i 's/^#conf-dir=\/etc\/dnsmasq.d$/conf-dir=\/etc\/dnsmasq.d/' ${dnsmasq_conf}

  if [[ "${QUERY_LOGGING}" == false ]] ; then
        #Disable Logging
        sed -i 's/^log-queries/#log-queries/' ${dnsmasq_pihole_01_location}
    else
        #Enable Logging
        sed -i 's/^#log-queries/log-queries/' ${dnsmasq_pihole_01_location}
    fi
}

clean_existing() {
  # Clean an exiting installation to prepare for upgrade/reinstall
  # ${1} Directory to clean; ${2} Array of files to remove
  local clean_directory="${1}"
  local old_files=${2}

  for script in "${old_files[@]}"; do
    rm -f "${clean_directory}${script}.sh"
  done
}

installScripts() {
  # Install the scripts from repository to their various locations
  readonly install_dir="/opt/pihole/"

  echo ":::"
  echo -n "::: Installing scripts from ${PI_HOLE_LOCAL_REPO}..."

  # Clear out script files from Pi-hole scripts directory.
  clean_existing "${install_dir}" "${PI_HOLE_FILES}"

  # Install files from local core repository
  if is_repo "${PI_HOLE_LOCAL_REPO}"; then
    cd "${PI_HOLE_LOCAL_REPO}"
    install -o "${USER}" -Dm755 -d /opt/pihole
    install -o "${USER}" -Dm755 -t /opt/pihole/ gravity.sh
    install -o "${USER}" -Dm755 -t /opt/pihole/ ./advanced/Scripts/*.sh
    install -o "${USER}" -Dm755 -t /opt/pihole/ ./automated\ install/uninstall.sh
    install -o "${USER}" -Dm755 -t /usr/local/bin/ pihole
    install -Dm644 ./advanced/bash-completion/pihole /etc/bash_completion.d/pihole
    echo " done."
  else
    echo " *** ERROR: Local repo ${core_repo} not found, exiting."
    exit 1
  fi
}

installConfigs() {
  # Install the configs from /etc/.pihole to their various locations
  echo ":::"
  echo "::: Installing configs..."
  version_check_dnsmasq
  if [ ! -d "/etc/lighttpd" ]; then
    mkdir /etc/lighttpd
    chown "${USER}":root /etc/lighttpd
  elif [ -f "/etc/lighttpd/lighttpd.conf" ]; then
    mv /etc/lighttpd/lighttpd.conf /etc/lighttpd/lighttpd.conf.orig
  fi
  cp /etc/.pihole/advanced/${LIGHTTPD_CFG} /etc/lighttpd/lighttpd.conf
  mkdir -p /var/run/lighttpd
  chown ${LIGHTTPD_USER}:${LIGHTTPD_GROUP} /var/run/lighttpd
  mkdir -p /var/cache/lighttpd/compress
  chown ${LIGHTTPD_USER}:${LIGHTTPD_GROUP} /var/cache/lighttpd/compress
  mkdir -p /var/cache/lighttpd/uploads
  chown ${LIGHTTPD_USER}:${LIGHTTPD_GROUP} /var/cache/lighttpd/uploads
}

stop_service() {
  # Stop service passed in as argument.
  # Can softfail, as process may not be installed when this is called
  echo ":::"
  echo -n "::: Stopping ${1} service..."
  if [ -x "$(command -v systemctl)" ]; then
    systemctl stop "${1}" &> /dev/null || true
  else
    service "${1}" stop &> /dev/null || true
  fi
  echo " done."
}

start_service() {
  # Start/Restart service passed in as argument
  # This should not fail, it's an error if it does
  echo ":::"
  echo -n "::: Starting ${1} service..."
  if [ -x "$(command -v systemctl)" ]; then
    systemctl restart "${1}" &> /dev/null
  else
    service "${1}" restart &> /dev/null
  fi
  echo " done."
}

enable_service() {
  # Enable service so that it will start with next reboot
  echo ":::"
  echo -n "::: Enabling ${1} service to start on reboot..."
  if [ -x "$(command -v systemctl)" ]; then
    systemctl enable "${1}" &> /dev/null
  else
    update-rc.d "${1}" defaults &> /dev/null
  fi
  echo " done."
}

update_pacakge_cache() {
  #Running apt-get update/upgrade with minimal output can cause some issues with
  #requiring user input (e.g password for phpmyadmin see #218)

  #Check to see if apt-get update has already been run today
  #it needs to have been run at least once on new installs!
  timestamp=$(stat -c %Y ${PKG_CACHE})
  timestampAsDate=$(date -d @"${timestamp}" "+%b %e")
  today=$(date "+%b %e")

  if [ ! "${today}" == "${timestampAsDate}" ]; then
    #update package lists
    echo ":::"
    echo -n "::: ${PKG_MANAGER} update has not been run today. Running now..."
    ${UPDATE_PKG_CACHE} &> /dev/null
    echo " done!"
  fi
}

notify_package_updates_available() {
  # Let user know if they have outdated packages on their system and
  # advise them to run a package update at soonest possible.
  echo ":::"
  echo -n "::: Checking ${PKG_MANAGER} for upgraded packages...."
  updatesToInstall=$(eval "${PKG_COUNT}")
  echo " done!"
  echo ":::"
  if [[ ${updatesToInstall} -eq "0" ]]; then
    echo "::: Your system is up to date! Continuing with Pi-hole installation..."
  else
    echo "::: There are ${updatesToInstall} updates available for your system!"
    echo "::: We recommend you update your OS after installing Pi-Hole! "
    echo ":::"
  fi
}

install_dependent_packages() {
  # Install packages passed in via argument array
  # No spinner - conflicts with set -e
  declare -a argArray1=("${!1}")

  if command -v debconf-apt-progress &> /dev/null; then
    debconf-apt-progress -- ${PKG_INSTALL} "${argArray1[@]}"
  else
    for i in "${argArray1[@]}"; do
      echo -n ":::    Checking for $i..."
      package_check_install "${i}" &> /dev/null
      echo " installed!"
    done
  fi
}

CreateLogFile() {
  # Create logfiles if necessary
  echo ":::"
  echo -n "::: Creating log file and changing owner to dnsmasq..."
  if [ ! -f /var/log/pihole.log ]; then
    touch /var/log/pihole.log
    chmod 644 /var/log/pihole.log
    chown "${DNSMASQ_USER}":root /var/log/pihole.log
    echo " done!"
  else
    echo " already exists!"
  fi
}

installPiholeWeb() {
  # Install the web interface
  echo ":::"
  echo "::: Installing pihole custom index page..."
  if [ -d "/var/www/html/pihole" ]; then
    if [ -f "/var/www/html/pihole/index.php" ]; then
      echo ":::     Existing index.php detected, not overwriting"
    else
      echo -n ":::     index.php missing, replacing... "
      cp /etc/.pihole/advanced/index.php /var/www/html/pihole/
      echo " done!"
    fi

    if [ -f "/var/www/html/pihole/index.js" ]; then
      echo ":::     Existing index.js detected, not overwriting"
    else
      echo -n ":::     index.js missing, replacing... "
      cp /etc/.pihole/advanced/index.js /var/www/html/pihole/
      echo " done!"
    fi

    if [ -f "/var/www/html/admin/blockingpage.css" ]; then
      echo ":::     Existing blockingpage.css detected, not overwriting"
    else
      echo -n ":::     index.css missing, replacing... "
      cp /etc/.pihole/advanced/blockingpage.css /var/www/html/admin
      echo " done!"
    fi

  else
    mkdir /var/www/html/pihole
    if [ -f /var/www/html/index.lighttpd.html ]; then
      mv /var/www/html/index.lighttpd.html /var/www/html/index.lighttpd.orig
    else
      printf "\n:::\tNo default index.lighttpd.html file found... not backing up"
    fi
    cp /etc/.pihole/advanced/index.* /var/www/html/pihole/.
    echo " done!"
  fi
  # Install Sudoer file
  echo ":::"
  echo -n "::: Installing sudoer file..."
  mkdir -p /etc/sudoers.d/
  cp /etc/.pihole/advanced/pihole.sudo /etc/sudoers.d/pihole
  # Add lighttpd user (OS dependent) to sudoers file
  echo "${LIGHTTPD_USER} ALL=NOPASSWD: /usr/local/bin/pihole" >> /etc/sudoers.d/pihole

  if [[ "$LIGHTTPD_USER" == "lighttpd" ]]; then
    # Allow executing pihole via sudo with Fedora
    # Usually /usr/local/bin is not permitted as directory for sudoable programms
    echo "Defaults secure_path = /sbin:/bin:/usr/sbin:/usr/bin:/usr/local/bin" >> /etc/sudoers.d/pihole
  fi

  chmod 0440 /etc/sudoers.d/pihole
  echo " done!"
}

installCron() {
  # Install the cron job
  echo ":::"
  echo -n "::: Installing latest Cron script..."
  cp /etc/.pihole/advanced/pihole.cron /etc/cron.d/pihole
  echo " done!"
}

runGravity() {
  # Run gravity.sh to build blacklists
  echo ":::"
  echo "::: Preparing to run gravity.sh to refresh hosts..."
  if ls /etc/pihole/list* 1> /dev/null 2>&1; then
    echo "::: Cleaning up previous install (preserving whitelist/blacklist)"
    rm /etc/pihole/list.*
  fi
<<<<<<< HEAD

  #Overwrite adlists.lists from /etc/.pihole in case any changes have been made.
  #Changes should be saved in /etc/adlists.user
  cp /etc/.pihole/adlists.default /etc/pihole/adlists.defaults

=======
  # Test if /etc/pihole/adlists.default exists
  if [[ ! -e /etc/pihole/adlists.default ]]; then
    cp /etc/.pihole/adlists.default /etc/pihole/adlists.default
  fi
>>>>>>> c5f52521
  echo "::: Running gravity.sh"
  { /opt/pihole/gravity.sh; }
}

create_pihole_user() {
  # Check if user pihole exists and create if not
  echo "::: Checking if user 'pihole' exists..."
  id -u pihole &> /dev/null && echo "::: User 'pihole' already exists" || (echo "::: User 'pihole' doesn't exist. Creating..." && useradd -r -s /usr/sbin/nologin pihole)
}

configureFirewall() {
  # Allow HTTP and DNS traffic
  if [ -x "$(command -v firewall-cmd)" ]; then
    firewall-cmd --state &> /dev/null && ( echo "::: Configuring firewalld for httpd and dnsmasq.." && firewall-cmd --permanent --add-port=80/tcp && firewall-cmd --permanent --add-port=53/tcp \
    && firewall-cmd --permanent --add-port=53/udp && firewall-cmd --reload) || echo "::: FirewallD not enabled"
  elif [ -x "$(command -v iptables)" ]; then
    echo "::: Configuring iptables for httpd and dnsmasq.."
    iptables -A INPUT -p tcp -m tcp --dport 80 -j ACCEPT
    iptables -A INPUT -p tcp -m tcp --dport 53 -j ACCEPT
    iptables -A INPUT -p udp -m udp --dport 53 -j ACCEPT
  else
    echo "::: No firewall detected.. skipping firewall configuration."
  fi
}

finalExports() {
  # Update variables in setupVars.conf file
  if [ -e "${setupVars}" ]; then
    sed -i.update.bak '/PIHOLE_INTERFACE/d;/IPV4_ADDRESS/d;/IPV6_ADDRESS/d;/PIHOLE_DNS_1/d;/PIHOLE_DNS_2/d;/QUERY_LOGGING/d;' "${setupVars}"
  fi
    {
  echo "PIHOLE_INTERFACE=${PIHOLE_INTERFACE}"
  echo "IPV4_ADDRESS=${IPV4_ADDRESS}"
  echo "IPV6_ADDRESS=${IPV6_ADDRESS}"
  echo "PIHOLE_DNS_1=${PIHOLE_DNS_1}"
  echo "PIHOLE_DNS_2=${PIHOLE_DNS_2}"
  echo "QUERY_LOGGING=${QUERY_LOGGING}"
    }>> "${setupVars}"
}

installPihole() {
  # Install base files and web interface
  create_pihole_user
  if [ ! -d "/var/www/html" ]; then
    mkdir -p /var/www/html
  fi
  chown ${LIGHTTPD_USER}:${LIGHTTPD_GROUP} /var/www/html
  chmod 775 /var/www/html
  usermod -a -G ${LIGHTTPD_GROUP} pihole
  if [ -x "$(command -v lighty-enable-mod)" ]; then
    lighty-enable-mod fastcgi fastcgi-php > /dev/null || true
  else
    printf "\n:::\tWarning: 'lighty-enable-mod' utility not found. Please ensure fastcgi is enabled if you experience issues.\n"
  fi
  installScripts
  installConfigs
  CreateLogFile
  installPiholeWeb
  installCron
  configureFirewall
  finalExports
  runGravity
}

accountForRefactor() {
  # At some point in the future this list can be pruned, for now we'll need it to ensure updates don't break.

  # Refactoring of install script has changed the name of a couple of variables. Sort them out here.

  sed -i 's/piholeInterface/PIHOLE_INTERFACE/g' ${setupVars}
  sed -i 's/IPv4_address/IPV4_ADDRESS/g' ${setupVars}
  sed -i 's/IPv4addr/IPV4_ADDRESS/g' ${setupVars}
  sed -i 's/IPv6_address/IPV6_ADDRESS/g' ${setupVars}
  sed -i 's/piholeIPv6/IPV6_ADDRESS/g' ${setupVars}
  sed -i 's/piholeDNS1/PIHOLE_DNS_1/g' ${setupVars}
  sed -i 's/piholeDNS2/PIHOLE_DNS_2/g' ${setupVars}

}

updatePihole() {
  accountForRefactor
  # Source ${setupVars} for use in the rest of the functions.
  . ${setupVars}
  # Install base files and web interface
  installScripts
  installConfigs
  CreateLogFile
  installPiholeWeb
  installCron
  configureFirewall
  finalExports #re-export setupVars.conf to account for any new vars added in new versions
  runGravity
}



checkSelinux() {
  if [ -x "$(command -v getenforce)" ]; then
    echo ":::"
    echo -n "::: SELinux Support Detected... Mode: "
    enforceMode=$(getenforce)
    echo "${enforceMode}"
    if [[ "${enforceMode}" == "Enforcing" ]]; then
      if (whiptail --title "SELinux Enforcing Detected" --yesno "SELinux is being Enforced on your system!\n\nPi-hole currently does not support SELinux, but you may still continue with the installation.\n\nNote: Admin UI Will not function fully without setting your policies correctly\n\nContinue installing Pi-hole?" ${r} ${c}); then
          echo ":::"
          echo "::: Continuing installation with SELinux Enforcing."
          echo "::: Please refer to official SELinux documentation to create a custom policy."
      else
          echo ":::"
          echo "::: Not continuing install after SELinux Enforcing detected."
          exit 1
      fi
    fi
  fi
}

displayFinalMessage() {
  if (( ${#1} > 0 )) ; then
  # Final completion message to user
  whiptail --msgbox --backtitle "Make it so." --title "Installation Complete!" "Configure your devices to use the Pi-hole as their DNS server using:

IPv4:	${IPV4_ADDRESS%/*}
IPv6:	${IPV6_ADDRESS}

If you set a new IP address, you should restart the Pi.

The install log is in /etc/pihole.
View the web interface at http://pi.hole/admin or http://${IPV4_ADDRESS%/*}/admin
The currently set password is ${1}" ${r} ${c}
  else
  whiptail --msgbox --backtitle "Make it so." --title "Installation Complete!" "Configure your devices to use the Pi-hole as their DNS server using:

IPv4:	${IPV4_ADDRESS%/*}
IPv6:	${IPV6_ADDRESS}

If you set a new IP address, you should restart the Pi.

The install log is in /etc/pihole.
View the web interface at http://pi.hole/admin or http://${IPV4_ADDRESS%/*}/admin" ${r} ${c}
  fi
}

update_dialogs() {
  # reconfigure
  if [ "${reconfigure}" = true ]; then
    opt1a="Repair"
    opt1b="This will retain existing settings"
    strAdd="You will remain on the same version"
  else
    opt1a="Update"
    opt1b="This will retain existing settings."
    strAdd="You will be updated to the latest version."
  fi
  opt2a="Reconfigure"
  opt2b="This will allow you to enter new settings"

  UpdateCmd=$(whiptail --title "Existing Install Detected!" --menu "\n\nWe have detected an existing install.\n\nPlease choose from the following options: \n($strAdd)" ${r} ${c} 2 \
  "${opt1a}"  "${opt1b}" \
  "${opt2a}"  "${opt2b}" 3>&2 2>&1 1>&3)

  if [[ $? = 0 ]];then
    case ${UpdateCmd} in
      ${opt1a})
        echo "::: ${opt1a} option selected."
        useUpdateVars=true
        ;;
      ${opt2a})
        echo "::: ${opt2a} option selected"
        useUpdateVars=false
        ;;
    esac
  else
    echo "::: Cancel selected. Exiting..."
    exit 1
  fi
}

main() {

  # Check arguments for the undocumented flags
  for var in "$@"; do
    case "$var" in
      "--reconfigure"  ) reconfigure=true;;
      "--i_do_not_follow_recommendations"   ) skipSpaceCheck=false;;
      "--unattended"     ) runUnattended=true;;
    esac
  done

  if [[ -f ${setupVars} ]]; then
    if [[ "${runUnattended}" == true ]]; then
      echo "::: --unattended passed to install script, no whiptail dialogs will be displayed"
      useUpdateVars=true
    else
      update_dialogs
    fi
  fi

  # Start the installer
  # Verify there is enough disk space for the install
  if [[ "${skipSpaceCheck}" == true ]]; then
    echo "::: --i_do_not_follow_recommendations passed to script, skipping free disk space verification!"
  else
    verifyFreeDiskSpace
  fi

  # Update package cache
  update_pacakge_cache

  # Notify user of package availability
  notify_package_updates_available

  # Install packages used by this installation script
  install_dependent_packages INSTALLER_DEPS[@]

   # Check if SELinux is Enforcing
  checkSelinux

  if [[ "${reconfigure}" == true ]]; then
    echo "::: --reconfigure passed to install script. Not downloading/updating local repos"
  else
    # Get Git files for Core and Admin
    getGitFiles ${PI_HOLE_LOCAL_REPO} ${piholeGitUrl}
    getGitFiles ${webInterfaceDir} ${webInterfaceGitUrl}
  fi

  if [[ ${useUpdateVars} == false ]]; then
    # Display welcome dialogs
    welcomeDialogs
    # Create directory for Pi-hole storage
    mkdir -p /etc/pihole/
    # Stop resolver and webserver while installing proceses
    stop_service dnsmasq
    stop_service lighttpd
    # Determine available interfaces
    get_available_interfaces
    # Find interfaces and let the user choose one
    chooseInterface
    # Decide what upstream DNS Servers to use
    setDNS
    # Let the user decide if they want to block ads over IPv4 and/or IPv6
    use4andor6
    # Let the user decide if they want query logging enabled...
    setLogging

    # Install packages used by the Pi-hole
    install_dependent_packages PIHOLE_DEPS[@]

    # Install and log everything to a file
    installPihole | tee ${tmpLog}
  else
    # update packages used by the Pi-hole
    install_dependent_packages PIHOLE_DEPS[@]

    updatePihole | tee ${tmpLog}
  fi

  # Move the log file into /etc/pihole for storage
  mv ${tmpLog} ${instalLogLoc}

  # Add password to web UI if there is none
  pw=""
  if [[ $(grep 'WEBPASSWORD' -c /etc/pihole/setupVars.conf) == 0 ]] ; then
      pw=$(tr -dc _A-Z-a-z-0-9 < /dev/urandom | head -c 8)
      pihole -a -p ${pw}
  fi

  if [[ "${useUpdateVars}" == false ]]; then
      displayFinalMessage ${pw}
  fi

  echo "::: Restarting services..."
  # Start services
  start_service dnsmasq
  enable_service dnsmasq
  start_service lighttpd
  enable_service lighttpd
  echo "::: done."

  echo ":::"
  if [[ "${useUpdateVars}" == false ]]; then
    echo "::: Installation Complete! Configure your devices to use the Pi-hole as their DNS server using:"
    echo ":::     ${IPV4_ADDRESS%/*}"
    echo ":::     ${IPV6_ADDRESS}"
    echo ":::"
    echo "::: If you set a new IP address, you should restart the Pi."
    echo "::: View the web interface at http://pi.hole/admin or http://${IPV4_ADDRESS%/*}/admin"
  else
    echo "::: Update complete!"
  fi

  if (( ${#pw} > 0 )) ; then
    echo ":::"
    echo "::: Note: As security measure a password has been installed for your web interface"
    echo "::: The currently set password is"
    echo ":::                                ${pw}"
    echo ":::"
    echo "::: You can always change it using"
    echo ":::                                pihole -a -p new_password"
  fi

  echo ":::"
  echo "::: The install log is located at: /etc/pihole/install.log"
}

if [[ "${PH_TEST}" != true ]] ; then
  main "$@"
fi<|MERGE_RESOLUTION|>--- conflicted
+++ resolved
@@ -853,18 +853,11 @@
     echo "::: Cleaning up previous install (preserving whitelist/blacklist)"
     rm /etc/pihole/list.*
   fi
-<<<<<<< HEAD
 
   #Overwrite adlists.lists from /etc/.pihole in case any changes have been made.
   #Changes should be saved in /etc/adlists.user
   cp /etc/.pihole/adlists.default /etc/pihole/adlists.defaults
 
-=======
-  # Test if /etc/pihole/adlists.default exists
-  if [[ ! -e /etc/pihole/adlists.default ]]; then
-    cp /etc/.pihole/adlists.default /etc/pihole/adlists.default
-  fi
->>>>>>> c5f52521
   echo "::: Running gravity.sh"
   { /opt/pihole/gravity.sh; }
 }
