--- conflicted
+++ resolved
@@ -952,36 +952,17 @@
   runGravity
 }
 
-
-
-checkSelinux() {
+configureSelinux() {
   if [ -x "$(command -v getenforce)" ]; then
-<<<<<<< HEAD
     printf "\n::: SELinux Detected\n"
     printf ":::\tChecking for SELinux policy development packages..."
-    install_dependent_packages "selinux-policy-devel" > /dev/null
+    package_check_install "selinux-policy-devel" > /dev/null
     echo " installed!"
     printf ":::\tEnabling httpd server side includes (SSI).. "
     setsebool -P httpd_ssi_exec on &> /dev/null && echo "Success" || echo "SELinux not enabled"
     printf "\n:::\tCompiling Pi-Hole SELinux policy..\n"
     if ! [ -x "$(command -v systemctl)" ]; then
       sed -i.bak '/systemd/d' /etc/.pihole/advanced/selinux/pihole.te
-=======
-    echo ":::"
-    echo -n "::: SELinux Support Detected... Mode: "
-    enforceMode=$(getenforce)
-    echo "${enforceMode}"
-    if [[ "${enforceMode}" == "Enforcing" ]]; then
-      if (whiptail --title "SELinux Enforcing Detected" --yesno "SELinux is being Enforced on your system!\n\nPi-hole currently does not support SELinux, but you may still continue with the installation.\n\nNote: Admin UI Will not function fully without setting your policies correctly\n\nContinue installing Pi-hole?" ${r} ${c}); then
-          echo ":::"
-          echo "::: Continuing installation with SELinux Enforcing."
-          echo "::: Please refer to official SELinux documentation to create a custom policy."
-      else
-          echo ":::"
-          echo "::: Not continuing install after SELinux Enforcing detected."
-          exit 1
-      fi
->>>>>>> ffd31d83
     fi
   fi
 }
