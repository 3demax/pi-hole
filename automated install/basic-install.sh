--- conflicted
+++ resolved
@@ -63,14 +63,9 @@
 	fi
 fi
 
-<<<<<<< HEAD
-# Is this if statement used anymore?
-if [ -f "/etc/dnsmasq.d/01-pihole.conf" ]; then
+
+if [ -d "/etc/pihole" ]; then
 		# Likely an existing install
-=======
-if [ -d "/etc/pihole" ]; then
-		#Likely an existing install
->>>>>>> 52b5d714
 		upgrade=true
 	else
 		upgrade=false
@@ -307,54 +302,30 @@
 	$SUDO echo " done."
 }
 
-<<<<<<< HEAD
 checkForDependencies() {
- 	echo ":::" 		
- 	#Check to see if apt-get update has already been run today
- 	timestamp=$(stat -c %Y /var/cache/apt/)
- 	timestampAsDate=$(date -d @$timestamp "+%b %e")
- 	today=$(date "+%b %e")
-
- 	if [ ! "$today" == "$timestampAsDate" ]; then 		
-=======
-checkForDependencies(){
- 		
- 		#Running apt-get update/upgrade with minimal output can cause some issues with
- 		#requiring user input (e.g password for phpmyadmin see #218)
- 		#We'll change the logic up here, to check to see if there are any updates availible and
- 		# if so, advise the user to run apt-get update/upgrade at their own discretion
- 		
- 		
- 		#Check to see if apt-get update has already been run today
- 		# it needs to have been run at least once on new installs!
- 		
- 		timestamp=$(stat -c %Y /var/cache/apt/)
- 		timestampAsDate=$(date -d @$timestamp "+%b %e")
- 		today=$(date "+%b %e")
- 		
- 		if [ ! "$today" == "$timestampAsDate" ]; then 		
->>>>>>> 52b5d714
+	#Running apt-get update/upgrade with minimal output can cause some issues with
+	#requiring user input (e.g password for phpmyadmin see #218)
+	#We'll change the logic up here, to check to see if there are any updates availible and
+	# if so, advise the user to run apt-get update/upgrade at their own discretion
+
+	#Check to see if apt-get update has already been run today
+	# it needs to have been run at least once on new installs!
+
+	timestamp=$(stat -c %Y /var/cache/apt/)
+	timestampAsDate=$(date -d @$timestamp "+%b %e")
+	today=$(date "+%b %e")
+
+	if [ ! "$today" == "$timestampAsDate" ]; then 		
 	    #update package lists
 	    echo ":::"
 	    echo -n "::: apt-get update has not been run today. Running now..."
 	    $SUDO apt-get -qq update & spinner $!
 	    echo " done!"
-<<<<<<< HEAD
-	    echo -n "::: Upgrading installed apt-get packages...."
-	    $SUDO apt-get -y -qq upgrade > /dev/null & spinner $!
-	    echo " done!"
-    else
-		echo "::: Apt-get update already run today, any more would be overkill..."    
-    fi
-	
-=======
 	  fi 		
- 		
- 		echo ":::" 
- 		echo -n "::: Checking apt-get for upgraded packages...."
- 		updatesToInstall=$(sudo apt-get -s -o Debug::NoLocking=true upgrade | grep -c ^Inst)
- 		echo " done!"
-				
+		echo ":::" 
+		echo -n "::: Checking apt-get for upgraded packages...."
+		updatesToInstall=$(sudo apt-get -s -o Debug::NoLocking=true upgrade | grep -c ^Inst)
+		echo " done!"
 		echo ":::"
 		if [[ $updatesToInstall -eq "0" ]]; then
 			echo "::: Your pi is up to date! Continuing with pi-hole installation..."
@@ -362,9 +333,7 @@
 			echo "::: There are $updatesToInstall updates availible for your pi!"
 			echo "::: We recommend you run 'sudo apt-get upgrade' after installing Pi-Hole! "			
 			echo ":::"
-		fi    
-    
->>>>>>> 52b5d714
+		fi
     echo ":::" 
     echo "::: Checking dependencies:"
 
@@ -533,10 +502,7 @@
 $SUDO mv $tmpLog $instalLogLoc
 
 displayFinalMessage
-<<<<<<< HEAD
 
 # Start services
-=======
->>>>>>> 52b5d714
 $SUDO service dnsmasq start
 $SUDO service lighttpd start